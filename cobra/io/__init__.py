from warnings import warn

from .sbml3 import read_sbml_model, write_sbml_model
from .json import load_json_model, save_json_model, to_json

# These functions have other dependencies
try:
    import libsbml
    from .sbml import read_legacy_sbml
    from .sbml import write_cobra_model_to_sbml_file as write_legacy_sbml
except ImportError:
    warn("cobra.io.sbml requires libsbml")
    libsbml = None
    read_legacy_sbml = None
    write_legacy_sbml = None

try:
    import scipy
    from .mat import load_matlab_model, save_matlab_model
except ImportError:
    warn("cobra.io.mat requires scipy")
    scipy = None
    load_matlab_model = None
    save_matlab_model = None

try:
    import requests
except ImportError:
    warn("cobra.io.modelseed requires requests")
    requests = None
else:
    from .modelseed import reconstruct_modelseed_model, gapfill_modelseed_model, optimize_modelseed_model
    from .modelseed import delete_modelseed_model, get_modelseed_model_data, get_modelseed_model_stats
    from .modelseed import get_modelseed_gapfill_solutions, get_modelseed_fba_solutions, list_modelseed_models
    from .modelseed import get_workspace_object_meta, get_workspace_object_data, list_workspace_objects
    from .modelseed import create_cobra_model_from_modelseed_model
    from .PatricClient import get_patric_token

<<<<<<< HEAD
=======
try:
    import requests
except ImportError:
    warn("cobra.io.modelseed requires requests")
    requests = None
else:
    from .modelseed import reconstruct_modelseed_model, gapfill_modelseed_model, optimize_modelseed_model
    from .modelseed import delete_modelseed_model, get_modelseed_model_data, get_modelseed_model_stats
    from .modelseed import get_modelseed_gapfill_solutions, get_modelseed_fba_solutions, list_modelseed_models
    from .modelseed import get_workspace_object_meta, get_workspace_object_data, list_workspace_objects
    from .modelseed import create_cobra_model_from_modelseed_model
    from .PatricClient import get_patric_token

>>>>>>> 1fe219cf
del libsbml, scipy, requests, warn<|MERGE_RESOLUTION|>--- conflicted
+++ resolved
@@ -36,8 +36,6 @@
     from .modelseed import create_cobra_model_from_modelseed_model
     from .PatricClient import get_patric_token
 
-<<<<<<< HEAD
-=======
 try:
     import requests
 except ImportError:
@@ -51,5 +49,4 @@
     from .modelseed import create_cobra_model_from_modelseed_model
     from .PatricClient import get_patric_token
 
->>>>>>> 1fe219cf
 del libsbml, scipy, requests, warn